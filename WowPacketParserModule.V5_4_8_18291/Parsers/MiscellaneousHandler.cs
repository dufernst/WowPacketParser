--- conflicted
+++ resolved
@@ -262,69 +262,6 @@
             packet.ReadUInt32("Option");
         }
 
-<<<<<<< HEAD
-        [Parser(Opcode.SMSG_NOTIFICATION)]
-        public static void HandleNotification2(Packet packet)
-        {
-            var len = packet.ReadBits(11);
-            packet.ReadWoWString("Text", len);
-        }
-
-        [Parser(Opcode.SMSG_ACTIVATETAXIREPLY)]
-        public static void HandleActivateTaxiReply(Packet packet)
-        {
-            packet.ReadEnum<TaxiError>("Result", 4);
-        }
-
-        [Parser(Opcode.CMSG_ACTIVATETAXI)]
-        public static void HandleActivateTaxi(Packet packet)
-        {
-            packet.ReadUInt32("Node 2 ID");
-            packet.ReadUInt32("Node 1y ID");
-            var guid = new byte[8];
-            packet.StartBitStream(guid, 4, 0, 1, 2, 5, 6, 7, 3);
-            packet.ReadXORBytes(guid, 1, 0, 6, 5, 2, 4, 3, 7);
-            packet.WriteGuid("Guid", guid);
-
-        }
-        [Parser(Opcode.CMSG_TAXIQUERYAVAILABLENODES)]
-        public static void HandleTaxiStatusQuery(Packet packet)
-        {
-            var guid = packet.StartBitStream(7, 1, 0, 4, 2, 5, 6, 3);
-            packet.ParseBitStream(guid, 0, 3, 7, 5, 2, 6, 4, 1);
-            packet.WriteGuid("Guid", guid);
-        }
-
-        [Parser(Opcode.SMSG_SHOWTAXINODES)]
-        public static void HandleShowTaxiNodes434(Packet packet)
-        {
-            packet.ReadBit("unk");
-            var guid = packet.StartBitStream(3, 0, 4, 2, 1, 7, 6, 5);
-            var count = packet.ReadBits("Count", 24);
-            packet.ParseBitStream(guid, 0, 3);
-            packet.ReadUInt32("Current Node ID");
-            packet.ParseBitStream(guid, 5, 2, 6, 1, 7, 4);
-
-            for (int i = 0; i < count; ++i)
-                packet.ReadByte("NodeMask", i);
-
-            packet.WriteGuid("Guid", guid);
-        }
-        [Parser(Opcode.CMSG_ACTIVATETAXIEXPRESS)]
-        public static void HandleActiaveTaxiExpress(Packet packet)
-        {
-            var guid = new byte[8];
-            packet.StartBitStream(guid, 6, 7);
-            var count = packet.ReadBits("Count", 22);
-            packet.StartBitStream(guid, 2, 0, 4, 3, 1, 5);
-
-            packet.ParseBitStream(guid, 2, 7, 1);
-            for (int i = 0; i < count; ++i)
-                packet.ReadUInt32("Node", i);
-
-            packet.ParseBitStream(guid, 0, 5, 3, 6, 4);
-            packet.WriteGuid("Guid", guid);
-=======
         [Parser(Opcode.SMSG_PLAY_SOUND)]
         public static void HandlePlaySound(Packet packet)
         {
@@ -379,7 +316,62 @@
             packet.WriteGuid("Guid 2", guid2);
 
             Storage.Sounds.Add(sound, packet.TimeSpan);
->>>>>>> daf2493b
+        }
+
+        [Parser(Opcode.SMSG_ACTIVATETAXIREPLY)]
+        public static void HandleActivateTaxiReply(Packet packet)
+        {
+            packet.ReadEnum<TaxiError>("Result", 4);
+        }
+
+        [Parser(Opcode.CMSG_ACTIVATETAXI)]
+        public static void HandleActivateTaxi(Packet packet)
+        {
+            packet.ReadUInt32("Node 2 ID");
+            packet.ReadUInt32("Node 1y ID");
+            var guid = new byte[8];
+            packet.StartBitStream(guid, 4, 0, 1, 2, 5, 6, 7, 3);
+            packet.ReadXORBytes(guid, 1, 0, 6, 5, 2, 4, 3, 7);
+            packet.WriteGuid("Guid", guid);
+
+        }
+        [Parser(Opcode.CMSG_TAXIQUERYAVAILABLENODES)]
+        public static void HandleTaxiStatusQuery(Packet packet)
+        {
+            var guid = packet.StartBitStream(7, 1, 0, 4, 2, 5, 6, 3);
+            packet.ParseBitStream(guid, 0, 3, 7, 5, 2, 6, 4, 1);
+            packet.WriteGuid("Guid", guid);
+        }
+
+        [Parser(Opcode.SMSG_SHOWTAXINODES)]
+        public static void HandleShowTaxiNodes434(Packet packet)
+        {
+            packet.ReadBit("unk");
+            var guid = packet.StartBitStream(3, 0, 4, 2, 1, 7, 6, 5);
+            var count = packet.ReadBits("Count", 24);
+            packet.ParseBitStream(guid, 0, 3);
+            packet.ReadUInt32("Current Node ID");
+            packet.ParseBitStream(guid, 5, 2, 6, 1, 7, 4);
+
+            for (int i = 0; i < count; ++i)
+                packet.ReadByte("NodeMask", i);
+
+            packet.WriteGuid("Guid", guid);
+        }
+        [Parser(Opcode.CMSG_ACTIVATETAXIEXPRESS)]
+        public static void HandleActiaveTaxiExpress(Packet packet)
+        {
+            var guid = new byte[8];
+            packet.StartBitStream(guid, 6, 7);
+            var count = packet.ReadBits("Count", 22);
+            packet.StartBitStream(guid, 2, 0, 4, 3, 1, 5);
+
+            packet.ParseBitStream(guid, 2, 7, 1);
+            for (int i = 0; i < count; ++i)
+                packet.ReadUInt32("Node", i);
+
+            packet.ParseBitStream(guid, 0, 5, 3, 6, 4);
+            packet.WriteGuid("Guid", guid);
         }
     }
 }
