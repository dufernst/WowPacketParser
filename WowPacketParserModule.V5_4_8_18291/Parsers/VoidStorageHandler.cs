--- conflicted
+++ resolved
@@ -1,17 +1,7 @@
 using System;
-using System.Text;
-using System.Collections.Generic;
 using WowPacketParser.Enums;
 using WowPacketParser.Misc;
-<<<<<<< HEAD
-using WowPacketParser.Store;
-using WowPacketParser.Store.Objects;
 using WowPacketParser.Parsing;
-using CoreParsers = WowPacketParser.Parsing.Parsers;
-using Guid = WowPacketParser.Misc.Guid;
-=======
-using WowPacketParser.Parsing;
->>>>>>> daf2493b
 
 namespace WowPacketParserModule.V5_4_8_18291.Parsers
 {
@@ -22,7 +12,6 @@
         {
             packet.ReadBit("Has Src Item id (Inv)");
 
-<<<<<<< HEAD
             byte[] itemId2 = packet.StartBitStream(4, 1, 6, 0, 3, 7, 2, 5);
 
             packet.ReadBit("Has Dest Item id (Inv)");
@@ -162,8 +151,6 @@
             packet.WriteLine("Item Id: {0}", BitConverter.ToUInt64(itemId, 0));
         }
 
-=======
->>>>>>> daf2493b
         [Parser(Opcode.CMSG_VOID_STORAGE_TRANSFER)]
         public static void HandleVoidStorageTransfer(Packet packet)
         {
@@ -172,27 +159,15 @@
             npcGuid[7] = packet.ReadBit();
             npcGuid[4] = packet.ReadBit();
 
-<<<<<<< HEAD
-            var depositCount = packet.ReadBits("Deposit Count", 24); //9 or 36
-            var ItemsGuid = new byte[depositCount][];
-            for (int i = 0; i < depositCount; ++i)
-                ItemsGuid[i] = packet.StartBitStream(0, 3, 6, 5, 4, 2, 1, 7); //v2+10
-
-            var withdrawCount = packet.ReadBits("Withdraw Count", 24); // 5 or 20
-            var itemIds = new byte[withdrawCount][];
-            for (int i = 0; i < withdrawCount; ++i)
-                itemIds[i] = packet.StartBitStream(4, 0, 5, 7, 6, 1, 2, 3); // v2+6 0-7
-=======
-            var count1 = packet.ReadBits("Count 1", 24); // 5 or 20
+            var count1 = packet.ReadBits("Deposit Count", 24); // 5 or 20
             var itemsGuid = new byte[count1][];
             for (int i = 0; i < count1; ++i)
                 itemsGuid[i] = packet.StartBitStream(0, 3, 6, 5, 4, 2, 1, 7); // v2+6 0-7
 
-            var count2 = packet.ReadBits("Count 2", 24); //9 or 36
+            var count2 = packet.ReadBits("Withdraw Count", 24); //9 or 36
             var itemsId = new byte[count2][];
             for (int i = 0; i < count2; ++i)
                 itemsId[i] = packet.StartBitStream(4, 0, 5, 7, 6, 1, 2, 3); //v2+10
->>>>>>> daf2493b
 
             npcGuid[6] = packet.ReadBit();
             npcGuid[0] = packet.ReadBit();
@@ -203,36 +178,20 @@
 
             // FlushBits
 
-<<<<<<< HEAD
-            for (int i = 0; i < depositCount; ++i)
-            {
-                packet.ParseBitStream(ItemsGuid[i], 5, 6, 3, 4, 1, 7, 2, 0);
-                packet.WriteGuid("Item Guid", ItemsGuid[i], i);
-=======
             for (int i = 0; i < count1; ++i)
             {
                 packet.ParseBitStream(itemsGuid[i], 5, 6, 3, 4, 1, 7, 2, 0);
                 packet.WriteGuid("Item Guid", itemsGuid[i], i);
->>>>>>> daf2493b
             }
 
             packet.ReadXORByte(npcGuid, 5);
 
-<<<<<<< HEAD
-            for (int i = 0; i < withdrawCount; ++i)
-            {
-                packet.ParseBitStream(itemIds[i], 0, 4, 1, 2, 6, 3, 7, 5);
-                packet.WriteLine("[{1}] Item Id: {0}", BitConverter.ToUInt64(itemIds[i], 0), i);
-            }
-
-=======
             for (int i = 0; i < count2; ++i)
             {
                 packet.ParseBitStream(itemsId[i], 0, 4, 1, 2, 6, 3, 7, 5);
                 packet.WriteLine("[{1}] Item Id: {0}", BitConverter.ToUInt64(itemsId[i], 0), i);
             }
             
->>>>>>> daf2493b
             packet.ReadXORByte(npcGuid, 1);
             packet.ReadXORByte(npcGuid, 7);
             packet.ReadXORByte(npcGuid, 4);
@@ -244,46 +203,17 @@
             packet.WriteGuid("NPC Guid", npcGuid);
         }
 
-<<<<<<< HEAD
-=======
         [Parser(Opcode.SMSG_VOID_TRANSFER_RESULT)]
         public static void HandleVoidTransferResults(Packet packet)
         {
             packet.ReadEnum<VoidTransferError>("Error", TypeCode.UInt32);
         }
 
->>>>>>> daf2493b
         [Parser(Opcode.SMSG_VOID_STORAGE_CONTENTS)]
         public static void HandleVoidStorageContents(Packet packet)
         {
             var count = packet.ReadBits("Count", 7);
 
-<<<<<<< HEAD
-            var id = new byte[count][];
-            var guid = new byte[count][];
-
-            for (int i = 0; i < count; ++i)
-            {
-                id[i] = new byte[8];
-                guid[i] = new byte[8];
-
-                guid[i][1] = packet.ReadBit();
-                guid[i][3] = packet.ReadBit();
-                id[i][1] = packet.ReadBit();
-                guid[i][2] = packet.ReadBit();
-                id[i][2] = packet.ReadBit();
-                guid[i][5] = packet.ReadBit();
-                guid[i][0] = packet.ReadBit();
-                id[i][6] = packet.ReadBit();
-                id[i][5] = packet.ReadBit();
-                guid[i][4] = packet.ReadBit();
-                id[i][7] = packet.ReadBit();
-                id[i][3] = packet.ReadBit();
-                id[i][4] = packet.ReadBit();
-                id[i][0] = packet.ReadBit();
-                guid[i][6] = packet.ReadBit();
-                guid[i][7] = packet.ReadBit();
-=======
             var itemId = new byte[count][];
             var creatorGuid = new byte[count][];
 
@@ -308,37 +238,10 @@
                 itemId[i][0] = packet.ReadBit();
                 creatorGuid[i][6] = packet.ReadBit();
                 creatorGuid[i][7] = packet.ReadBit();
->>>>>>> daf2493b
             }
 
             for (int i = 0; i < count; ++i)
             {
-<<<<<<< HEAD
-                packet.ReadXORByte(guid[i], 4);
-                packet.ReadXORByte(guid[i], 7);
-                packet.ReadXORByte(id[i], 6);
-                packet.ReadXORByte(guid[i], 6);
-                packet.ReadXORByte(id[i], 2);
-                packet.ReadInt32("Item Random Property ID", i);
-                packet.ReadXORByte(id[i], 7);
-                packet.ReadXORByte(id[i], 3);
-                packet.ReadXORByte(guid[i], 0);
-                packet.ReadEntryWithName<UInt32>(StoreNameType.Item, "Item Entry", i);
-                packet.ReadXORByte(id[i], 0);
-                packet.ReadInt32("New Unk", i);
-                packet.ReadXORByte(guid[i], 2);
-                packet.ReadXORByte(guid[i], 5);
-                packet.ReadXORByte(guid[i], 3);
-                packet.ReadInt32("Item Slot", i);
-                packet.ReadXORByte(id[i], 5);
-                packet.ReadXORByte(id[i], 1);
-                packet.ReadInt32("Item Suffix Factor", i);
-                packet.ReadXORByte(id[i], 4);
-                packet.ReadXORByte(guid[i], 1);
-
-                packet.WriteLine("[{1}] Item Id: {0}", BitConverter.ToUInt64(id[i], 0), i);
-                packet.WriteGuid("Item Player Creator Guid", guid[i], i);
-=======
                 packet.ReadXORByte(creatorGuid[i], 4);
                 packet.ReadXORByte(creatorGuid[i], 7);
                 packet.ReadXORByte(itemId[i], 6);
@@ -363,7 +266,6 @@
 
                 packet.WriteLine("[{1}] Item Id: {0}", BitConverter.ToUInt64(itemId[i], 0), i);
                 packet.WriteGuid("Item Player Creator Guid", creatorGuid[i], i);
->>>>>>> daf2493b
             }
         }
     }
