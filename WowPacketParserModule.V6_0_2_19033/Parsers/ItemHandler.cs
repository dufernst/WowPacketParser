--- conflicted
+++ resolved
@@ -226,7 +226,22 @@
             packet.ReadPackedGuid128("LootObj");
         }
 
-<<<<<<< HEAD
+        [Parser(Opcode.SMSG_INVENTORY_CHANGE_FAILURE)]
+        public static void HandleInventoryChangeFailure(Packet packet)
+        {
+            var result = packet.ReadEnum<InventoryResult>("BagResult", TypeCode.Byte);
+            if (result == InventoryResult.Ok)
+                return;
+
+            for (int i = 0; i < 2; i++)
+                packet.ReadPackedGuid128("Item");
+
+            packet.ReadByte("ContainerBSlot");
+
+            if (result == InventoryResult.CantEquipLevel || result == InventoryResult.PurchaseLevelTooLow)
+                packet.ReadInt32("Level");
+        }
+
         [Parser(Opcode.CMSG_SPLIT_ITEM)]
         public static void HandleSplitItem(Packet packet)
         {
@@ -242,22 +257,6 @@
             packet.ReadByte("DestBag");
             packet.ReadByte("DestSlot");
             packet.ReadUInt32("Count");
-=======
-        [Parser(Opcode.SMSG_INVENTORY_CHANGE_FAILURE)]
-        public static void HandleInventoryChangeFailure(Packet packet)
-        {
-            var result = packet.ReadEnum<InventoryResult>("BagResult", TypeCode.Byte);
-            if (result == InventoryResult.Ok)
-                return;
-
-            for (int i = 0; i < 2; i++)
-                packet.ReadPackedGuid128("Item");
-
-            packet.ReadByte("ContainerBSlot");
-
-            if (result == InventoryResult.CantEquipLevel || result == InventoryResult.PurchaseLevelTooLow)
-                packet.ReadInt32("Level");
->>>>>>> 75646d70
         }
     }
 }