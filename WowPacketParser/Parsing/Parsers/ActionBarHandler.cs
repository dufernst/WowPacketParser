using PacketParser.Enums;
using PacketParser.Misc;
using PacketParser.DataStructures;

namespace PacketParser.Parsing.Parsers
{
    public static class ActionBarHandler
    {
        [Parser(Opcode.SMSG_ACTION_BUTTONS)]
        public static void HandleInitialButtons(Packet packet)
        {
            if (ClientVersion.AddedInVersion(ClientVersionBuild.V3_1_0_9767) && ClientVersion.RemovedInVersion(ClientVersionBuild.V4_3_4_15595))
            {
                // State = 0: Looks to be sent when initial action buttons get sent, however on Trinity we use 1 since 0 had some difficulties
                // State = 1: Used in any SMSG_ACTION_BUTTONS packet with button data on Trinity. Only used after spec swaps on retail.
                // State = 2: Clears the action bars client sided. This is sent during spec swap before unlearning and before sending the new buttons
                if (packet.ReadByte("Packet Type") == 2)
                    return;
            }

            var buttonCount = ClientVersion.AddedInVersion(ClientVersionBuild.V3_2_0_10192) ? 144 : 132;

            packet.StoreBeginList("Buttons");
            for (var i = 0; i < buttonCount; i++)
            {
                var packed = packet.ReadInt32();

                if (packed == 0)
                    continue;

                var actionId = (uint)(packed & 0x00FFFFFF);
                packet.Store("Action", actionId, i);

                var actionType = (ActionButtonType)((packed & 0xFF000000) >> 24);
                packet.Store("Type", actionType, i);
            }
<<<<<<< HEAD
            packet.StoreEndList();
=======

            if (ClientVersion.AddedInVersion(ClientVersionBuild.V4_3_4_15595))
                packet.ReadByte("Packet Type");

            if (SessionHandler.LoggedInCharacter != null && SessionHandler.LoggedInCharacter.FirstLogin)
                Storage.StartActions.Add(new Tuple<Race, Class>(SessionHandler.LoggedInCharacter.Race, SessionHandler.LoggedInCharacter.Class), startAction, packet.TimeSpan);
>>>>>>> 240403d4
        }


        [Parser(Opcode.CMSG_SET_ACTIONBAR_TOGGLES)]
        public static void HandleSetActionBarToggles(Packet packet)
        {
            packet.ReadByte("Action Bar");
        }
    }
}<|MERGE_RESOLUTION|>--- conflicted
+++ resolved
@@ -34,16 +34,9 @@
                 var actionType = (ActionButtonType)((packed & 0xFF000000) >> 24);
                 packet.Store("Type", actionType, i);
             }
-<<<<<<< HEAD
             packet.StoreEndList();
-=======
-
             if (ClientVersion.AddedInVersion(ClientVersionBuild.V4_3_4_15595))
                 packet.ReadByte("Packet Type");
-
-            if (SessionHandler.LoggedInCharacter != null && SessionHandler.LoggedInCharacter.FirstLogin)
-                Storage.StartActions.Add(new Tuple<Race, Class>(SessionHandler.LoggedInCharacter.Race, SessionHandler.LoggedInCharacter.Class), startAction, packet.TimeSpan);
->>>>>>> 240403d4
         }
 
 
