--- conflicted
+++ resolved
@@ -100,7 +100,7 @@
             {Opcode.SMSG_MOVE_UNSET_CAN_FLY, 0x1D81},
             {Opcode.SMSG_NAME_QUERY_RESPONSE, 0x1E5B},
             {Opcode.SMSG_NEW_WORLD, 0x05AB},
-<<<<<<< HEAD
+            {Opcode.SMSG_NPC_TEXT_UPDATE, 0x10E0},
             {Opcode.SMSG_PET_BATTLE_CHAT_RESTRICTED, 0x1F53},  // 5.4.7 17930 PET_BATTLE NYI
             {Opcode.SMSG_PET_BATTLE_DEBUG_QUEUE_DUMP_RESPONSE, 0x13E9},  // 5.4.7 17930 PET_BATTLE NYI
             {Opcode.SMSG_PET_BATTLE_FULL_UPDATE, 0x01E3},  // 5.4.7 17930 PET_BATTLE NYI
@@ -115,9 +115,6 @@
             {Opcode.SMSG_PET_BATTLE_REPLACEMENTS_MADE, 0x5BF},  // 5.4.0 17399 PET_BATTLE NYI
             //SMSG_PET_BATTLE_REQUEST_FAILED, 0x0000},  // 5.4.7 17930 PET_BATTLE NYI (not sure)
             {Opcode.SMSG_PET_BATTLE_SLOT_UPDATE, 0x0421},  // 5.4.7 17930 PET_BATTLE NYI
-=======
-            {Opcode.SMSG_NPC_TEXT_UPDATE, 0x10E0},
->>>>>>> d9aca5a7
             {Opcode.SMSG_REALM_QUERY_RESPONSE, 0x1652},
             {Opcode.SMSG_REDIRECT_CLIENT, 0x05B9},
             {Opcode.SMSG_REMOVED_SPELL, 0x05E3},
@@ -146,9 +143,7 @@
             {Opcode.SMSG_WEATHER, 0x0F41},
             {Opcode.SMSG_WEEKLY_SPELL_USAGE, 0x1D04},
             {Opcode.SMSG_WORLD_SERVER_INFO, 0x1D01},
-
-
-            
         };
     }
-}+}
+         