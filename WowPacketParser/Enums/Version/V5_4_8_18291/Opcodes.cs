using WowPacketParser.Misc;

namespace WowPacketParser.Enums.Version.V5_4_8_18291
{
    public static class Opcodes_5_4_8
    {
        public static BiDictionary<Opcode, int> Opcodes()
        {
            return Opcs;
        }

        private static readonly BiDictionary<Opcode, int> Opcs = new BiDictionary<Opcode, int>
        {
            {Opcode.CMSG_AUTH_SESSION, 0x00B2},
            {Opcode.CMSG_DB_QUERY_BULK, 0x158D},
            {Opcode.CMSG_CHAR_DELETE, 0x04E2},
            {Opcode.CMSG_CHAR_ENUM, 0x00E0},
            {Opcode.CMSG_CREATURE_QUERY, 0x0842},
            {Opcode.CMSG_GAMEOBJECT_QUERY, 0x1461},
            {Opcode.CMSG_GUILD_QUERY, 0x1AB6},
            {Opcode.CMSG_LOAD_SCREEN, 0x1DBD},
            {Opcode.CMSG_LOG_DISCONNECT, 0x10B3},
            {Opcode.CMSG_PLAYER_LOGIN, 0x158F},
            {Opcode.CMSG_REDIRECT_AUTH_PROOF, 0x0F49},
            {Opcode.CMSG_RESET_FACTION_CHEAT, 0x10B6},
            {Opcode.CMSG_RANDOMIZE_CHAR_NAME, 0x0B1C},
            {Opcode.CMSG_READY_FOR_ACCOUNT_DATA_TIMES, 0x031C},
<<<<<<< HEAD
            {Opcode.SMSG_TUTORIAL_FLAGS, 0x1B90},
=======
            {Opcode.CMSG_SET_RAID_DIFFICULTY, 0x1093},
>>>>>>> 211a2231
            {Opcode.CMSG_VIOLENCE_LEVEL, 0x0040},
            {Opcode.CMSG_WARDEN_DATA, 0x1816},
            {Opcode.MSG_MOVE_FALL_LAND, 0x08FA},
            {Opcode.MSG_MOVE_HEARTBEAT, 0x01F2},
            {Opcode.MSG_MOVE_JUMP, 0x1153},
            {Opcode.MSG_MOVE_SET_FACING, 0x1050},
            {Opcode.MSG_MOVE_SET_PITCH, 0x017A},
            {Opcode.MSG_MOVE_SET_RUN_MODE, 0x0979},
            {Opcode.MSG_MOVE_SET_WALK_MODE, 0x08D1},
            {Opcode.MSG_MOVE_START_ASCEND, 0x11FA},
            {Opcode.MSG_MOVE_START_BACKWARD, 0x09D8},
            {Opcode.MSG_MOVE_START_DESCEND, 0x01D1},
            {Opcode.MSG_MOVE_START_FORWARD, 0x095A},
            {Opcode.MSG_MOVE_START_PITCH_DOWN, 0x08D8},
            {Opcode.MSG_MOVE_START_PITCH_UP, 0x00D8},
            {Opcode.MSG_MOVE_START_STRAFE_LEFT, 0x01F8},
            {Opcode.MSG_MOVE_START_STRAFE_RIGHT, 0x1058},
            {Opcode.MSG_MOVE_START_SWIM, 0x1858},
            {Opcode.MSG_MOVE_START_TURN_LEFT,0x01D0},
            {Opcode.MSG_MOVE_START_TURN_RIGHT, 0x107B},
            {Opcode.MSG_MOVE_STOP, 0x08F1},
            {Opcode.MSG_MOVE_STOP_ASCEND, 0x115A},
            {Opcode.MSG_MOVE_STOP_PITCH, 0x007A},
            {Opcode.MSG_MOVE_STOP_STRAFE, 0x0171},
            {Opcode.MSG_MOVE_STOP_SWIM, 0x0950},
            {Opcode.MSG_MOVE_STOP_TURN, 0x1170},

            {Opcode.SMSG_ACCOUNT_DATA_TIMES, 0x162B},
            {Opcode.SMSG_ADDON_INFO, 0x160A},
            {Opcode.SMSG_AUTH_CHALLENGE, 0x0949},
            {Opcode.SMSG_AUTH_RESPONSE, 0x0ABA},
            {Opcode.SMSG_CHAR_CREATE, 0x1CAA},
            {Opcode.SMSG_CHAR_DELETE, 0x0C9F},
            {Opcode.SMSG_CHAR_ENUM, 0x11C3},
            {Opcode.SMSG_CLIENTCACHE_VERSION, 0x002A},
            {Opcode.SMSG_CREATURE_QUERY_RESPONSE, 0x048B},
            {Opcode.SMSG_DB_REPLY, 0x103B},
            {Opcode.SMSG_GAMEOBJECT_QUERY_RESPONSE, 0x06BF},
            {Opcode.SMSG_GUILD_QUERY_RESPONSE, 0x1B79},
            {Opcode.SMSG_FEATURE_SYSTEM_STATUS, 0x16BB},
            {Opcode.SMSG_FORCE_SEND_QUEUED_PACKETS, 0x0969},
            {Opcode.SMSG_INITIAL_SPELLS, 0x045A},
            {Opcode.SMSG_LOGIN_VERIFY_WORLD, 0x1C0F},
            {Opcode.SMSG_MOTD, 0x183B},
            {Opcode.SMSG_REDIRECT_CLIENT, 0x1149},
            {Opcode.SMSG_PLAYER_MOVE, 0x1A32},
            {Opcode.SMSG_RANDOMIZE_CHAR_NAME, 0x169F},
            {Opcode.SMSG_SEND_SERVER_LOCATION, 0x19C1},
            {Opcode.SMSG_SUSPEND_COMMS, 0x1D48},
            {Opcode.SMSG_TUTORIAL_FLAGS, 0x1B90},
            {Opcode.SMSG_UPDATE_OBJECT, 0x1792},
<<<<<<< HEAD
            {Opcode.SMSG_REDIRECT_CLIENT, 0x1149},
            {Opcode.SMSG_SEND_SERVER_LOCATION, 0x19C1},
            {Opcode.SMSG_GAME_STORE_INGAME_BUY_FAILED, 0x023A},
            {Opcode.CMSG_DB_QUERY_BULK, 0x158D},
            {Opcode.CMSG_MESSAGECHAT_SAY, 0x0A9A},
            {Opcode.CMSG_MESSAGECHAT_YELL, 0x04AA},
            {Opcode.CMSG_MESSAGECHAT_WHISPER, 0x123E},
=======
            {Opcode.SMSG_WARDEN_DATA, 0x14EB}
>>>>>>> 211a2231
        };
    }
}<|MERGE_RESOLUTION|>--- conflicted
+++ resolved
@@ -25,13 +25,17 @@
             {Opcode.CMSG_RESET_FACTION_CHEAT, 0x10B6},
             {Opcode.CMSG_RANDOMIZE_CHAR_NAME, 0x0B1C},
             {Opcode.CMSG_READY_FOR_ACCOUNT_DATA_TIMES, 0x031C},
-<<<<<<< HEAD
-            {Opcode.SMSG_TUTORIAL_FLAGS, 0x1B90},
-=======
             {Opcode.CMSG_SET_RAID_DIFFICULTY, 0x1093},
->>>>>>> 211a2231
             {Opcode.CMSG_VIOLENCE_LEVEL, 0x0040},
             {Opcode.CMSG_WARDEN_DATA, 0x1816},
+            {Opcode.CMSG_MESSAGECHAT_SAY, 0x0A9A},
+            {Opcode.CMSG_MESSAGECHAT_YELL, 0x04AA},
+            {Opcode.CMSG_MESSAGECHAT_WHISPER, 0x123E},
+            {Opcode.CMSG_MESSAGECHAT_CHANNEL, 0x00BB},
+            {Opcode.CMSG_MESSAGECHAT_AFK, 0x0EAB},
+            {Opcode.CMSG_MESSAGECHAT_DND, 0x002E},
+            {Opcode.CMSG_TEXT_EMOTE, 0x07E9},
+
             {Opcode.MSG_MOVE_FALL_LAND, 0x08FA},
             {Opcode.MSG_MOVE_HEARTBEAT, 0x01F2},
             {Opcode.MSG_MOVE_JUMP, 0x1153},
@@ -81,17 +85,8 @@
             {Opcode.SMSG_SUSPEND_COMMS, 0x1D48},
             {Opcode.SMSG_TUTORIAL_FLAGS, 0x1B90},
             {Opcode.SMSG_UPDATE_OBJECT, 0x1792},
-<<<<<<< HEAD
-            {Opcode.SMSG_REDIRECT_CLIENT, 0x1149},
-            {Opcode.SMSG_SEND_SERVER_LOCATION, 0x19C1},
+            {Opcode.SMSG_WARDEN_DATA, 0x14EB},
             {Opcode.SMSG_GAME_STORE_INGAME_BUY_FAILED, 0x023A},
-            {Opcode.CMSG_DB_QUERY_BULK, 0x158D},
-            {Opcode.CMSG_MESSAGECHAT_SAY, 0x0A9A},
-            {Opcode.CMSG_MESSAGECHAT_YELL, 0x04AA},
-            {Opcode.CMSG_MESSAGECHAT_WHISPER, 0x123E},
-=======
-            {Opcode.SMSG_WARDEN_DATA, 0x14EB}
->>>>>>> 211a2231
         };
     }
 }